# Copyright (c) Alibaba, Inc. and its affiliates.
import os
from contextlib import contextmanager
from types import MethodType
from typing import Dict, List, Optional

import json
import torch
import torch.nn as nn

from swift.llm import get_model_tokenizer, get_template
from swift.utils import (check_json_format, get_logger, get_main, get_model_info, push_to_ms_hub, seed_everything,
                         show_layers)
from .infer import merge_lora, prepare_model_template, save_checkpoint
from .utils import ExportArguments, Template, deep_getattr, get_dataset, get_mllm_arch, swift_to_peft_format

logger = get_logger()

_args: Optional[ExportArguments] = None
template: Optional[Template] = None


def _prepare_dataset(examples: List[Dict[str, torch.LongTensor]], batch_size: int = 1, *args, **kwargs):
    global _args, template
    assert template is not None
    examples = [
        template.data_collator(examples[start:start + batch_size]) for start in range(0, len(examples), batch_size)
    ]
    return examples


def _get_dataset(*args, **kwargs):
    global _args, template
    assert _args is not None
    assert template is not None
    data = _args.dataset
    n_samples = _args.quant_n_samples
    block_size = _args.quant_seqlen

    # only use train_dataset
    dataset = get_dataset(
        data,
        0,
        _args.dataset_seed,
        check_dataset_strategy=_args.check_dataset_strategy,
        model_name=_args.model_name,
        model_author=_args.model_author)[0]
    logger.info(f'quant_dataset: {dataset}')
    dataset = dataset.shuffle()

    samples = []
    n_run = 0
    for data in dataset:
        inputs = template.encode(data)[0]
        input_ids = inputs['input_ids']
        if input_ids is None or len(input_ids) == 0:
            continue
        if _args.is_multimodal and _args.quant_method == 'gptq':
            inputs.pop('labels', None)
            samples.append(inputs)
        else:
            samples += input_ids
        n_run += 1
        if n_run == n_samples:
            break
    if _args.is_multimodal and _args.quant_method == 'gptq':
        return samples
    # now concatenate all samples and split according to block size
    n_split = len(samples) // block_size
    logger.info(f'Split into {n_split} blocks')
    res = []
    for i in range(n_split):
        input_ids = samples[i * block_size:(i + 1) * block_size]
        if _args.quant_method == 'awq':
            res.append(torch.tensor(input_ids)[None])
        else:
            res.append({'input_ids': input_ids})
    return res


def awq_model_quantize(awq_model, tokenizer, batch_size) -> None:

    from awq.quantize import quantizer
    from transformers import AwqConfig

    assert _args is not None
    logger.info(f'Quantization dataset: {_args.dataset}')
    _origin_get_calib_dataset = quantizer.get_calib_dataset
    quantizer.get_calib_dataset = _get_dataset
    group_size = 128
    quant_config = {'zero_point': True, 'q_group_size': group_size, 'w_bit': _args.quant_bits, 'version': 'GEMM'}
    logger.info('Start quantizing the model...')
    awq_model.quantize(tokenizer, quant_config=quant_config, n_parallel_calib_samples=batch_size)
    quantizer.get_calib_dataset = _origin_get_calib_dataset  # recover
    awq_model.model.config.quantization_config = AwqConfig(
        bits=_args.quant_bits, group_size=group_size, zero_point=True, version='GEMM')


@contextmanager
def _patch_gptq():
    from optimum.gptq import quantizer
    _get_dataset_origin = quantizer.get_dataset
    _prepare_dataset_origin = quantizer.prepare_dataset
    quantizer.get_dataset = _get_dataset
    quantizer.prepare_dataset = _prepare_dataset
    yield
    quantizer.get_dataset = _get_dataset_origin
    quantizer.prepare_dataset = _prepare_dataset_origin


def _patch_model_forward(module_list):

    def _new_forward(self, *args, **kwargs):
        if 'use_cache' in kwargs:
            kwargs['use_cache'] = False
        layer_ret = self.__old_forward(*args, **kwargs)
        return layer_ret + args[len(layer_ret):]

    for module in module_list:
        if hasattr(module, '_old_forward'):  # device_map
            __old_forward = module._old_forward
            module._old_forward = MethodType(_new_forward, module)
        else:
            __old_forward = module.forward
            module.forward = MethodType(_new_forward, module)
        module.__old_forward = __old_forward


def get_block_name_to_quantize(model: nn.Module, model_type: str) -> Optional[str]:
    mllm_arch = get_mllm_arch(model_type)
    prefix = ''
    if mllm_arch is not None:
        assert len(mllm_arch.language_model) == 1, f'mllm_arch.language_model: {mllm_arch.language_model}'
        prefix = mllm_arch.language_model[0]
        model = deep_getattr(model, prefix)

    module_lists = []
    for n, m in model.named_modules():
        if isinstance(m, nn.ModuleList) and len(m) >= 10:
            module_lists.append((n, m))
    if module_lists:
        module_list = max(module_lists, key=lambda x: len(x[1]))
        _patch_model_forward(module_list[1])
<<<<<<< HEAD
        return f'{prefix}.{module_list[0]}' if prefix else module_list[0]
=======
        return f'{prefix}.{module_list[0]}'.strip('.')
>>>>>>> 39494b77


def gptq_model_quantize(model, tokenizer, batch_size):
    from optimum.gptq import GPTQQuantizer
    global _args
    logger.info(f'Quantization dataset: {_args.dataset}')
    with _patch_gptq():
        gptq_quantizer = GPTQQuantizer(
            bits=_args.quant_bits,
            dataset=','.join(_args.dataset),
            batch_size=batch_size,
            block_name_to_quantize=get_block_name_to_quantize(model, _args.model_type))
        logger.info('Start quantizing the model...')
        logger.warning('The process of packing the model takes a long time and there is no progress bar. '
                       'Please be patient and wait...')
        if not hasattr(model.config, 'use_cache'):
            model.config.use_cache = None
        gptq_quantizer.quantize_model(model, tokenizer)
    return gptq_quantizer


def replace_and_concat(template: Template, template_list: List, placeholder: str, keyword: str):
    final_str = ''
    for t in template_list:
        if isinstance(t, str):
            final_str += t.replace(placeholder, keyword)
        elif isinstance(t, (tuple, list)):
            if isinstance(t[0], int):
                final_str += template.tokenizer.decode(t)
            else:
                for attr in t:
                    if attr == 'bos_token_id':
                        final_str += template.tokenizer.bos_token
                    elif attr == 'eos_token_id':
                        final_str += template.tokenizer.eos_token
                    else:
                        raise ValueError(f'Unknown token: {attr}')
    return final_str


def llm_export(args: ExportArguments) -> None:
    global _args, template
    logger.info(f'args: {args}')
    seed_everything(args.seed)
    if args.to_peft_format:
        assert args.sft_type == 'lora', f'args.sft_type: {args.sft_type}'
        args.ckpt_dir = swift_to_peft_format(args.ckpt_dir)

    if args.merge_lora:
        # fix parameter conflict
        quant_method = args.quant_method
        args.quant_method = None
        merge_lora(args, device_map=args.merge_device_map)
        args.quant_method = quant_method

    if args.to_ollama:

        logger.info('Exporting to ollama:')
        logger.info('If you have a gguf file, try to pass the file by :--gguf_file /xxx/xxx.gguf, '
                    'else SWIFT will use the original(merged) model dir')
        os.makedirs(args.ollama_output_dir, exist_ok=True)
        if args.ckpt_dir is not None:
            model_dir = args.ckpt_dir
        else:
            model_dir = args.model_id_or_path
        logger.info(f'Using model_dir: {model_dir}')
        _, tokenizer = get_model_tokenizer(
            args.model_type, model_id_or_path=model_dir, revision=args.model_revision, load_model=False)
        model_dir = tokenizer.model_dir
        template = get_template(
            args.template_type,
            tokenizer,
            args.system,
            args.max_length,
            args.truncation_strategy,
            tools_prompt=args.tools_prompt)
        with open(os.path.join(args.ollama_output_dir, 'Modelfile'), 'w') as f:
            f.write(f'FROM {model_dir}\n')
            f.write(f'TEMPLATE """{{{{ if .System }}}}'
                    f'{replace_and_concat(template, template.system_prefix, "{{SYSTEM}}", "{{ .System }}")}'
                    f'{{{{ else }}}}{replace_and_concat(template, template.prefix, "", "")}'
                    f'{{{{ end }}}}')
            f.write(f'{{{{ if .Prompt }}}}'
                    f'{replace_and_concat(template, template.prompt, "{{QUERY}}", "{{ .Prompt }}")}'
                    f'{{{{ end }}}}')
            f.write('{{ .Response }}')
            f.write(replace_and_concat(template, template.suffix, '', '') + '"""\n')
            f.write(f'PARAMETER stop "{replace_and_concat(template, template.suffix, "", "")}"\n')
            if args.stop_words:
                for stop_word in args.stop_words:
                    f.write(f'PARAMETER stop "{stop_word}"\n')
            if args.temperature:
                f.write(f'PARAMETER temperature {args.temperature}\n')
            if args.top_k:
                f.write(f'PARAMETER top_k {args.top_k}\n')
            if args.top_p:
                f.write(f'PARAMETER top_p {args.top_p}\n')
            if args.repetition_penalty:
                f.write(f'PARAMETER repeat_penalty {args.repetition_penalty}\n')

        logger.info('Save Modelfile done, you can start ollama by:')
        logger.info('> ollama serve')
        logger.info('In another terminal:')
        logger.info('> ollama create my-custom-model ' f'-f {os.path.join(args.ollama_output_dir, "Modelfile")}')
        logger.info('> ollama run my-custom-model')
    elif args.quant_bits > 0:
        assert args.quant_output_dir is not None
        _args = args
        assert args.quantization_bit == 0, f'args.quantization_bit: {args.quantization_bit}'
        assert args.sft_type == 'full', 'you need to merge lora'
        if args.quant_method == 'awq':
            from awq import AutoAWQForCausalLM
            model, template = prepare_model_template(
                args, device_map=args.quant_device_map, task='export', automodel_class=AutoAWQForCausalLM)
            awq_model_quantize(model, template.tokenizer, args.quant_batch_size)
            model.save_quantized(args.quant_output_dir)
        elif args.quant_method == 'gptq':
            model, template = prepare_model_template(args, device_map=args.quant_device_map, task='export')
            gptq_quantizer = gptq_model_quantize(model, template.tokenizer, args.quant_batch_size)
            model.config.quantization_config.pop('dataset', None)
            gptq_quantizer.save(model, args.quant_output_dir)
        elif args.quant_method == 'bnb':
            args.quantization_bit = args.quant_bits
            args.bnb_4bit_compute_dtype, args.load_in_4bit, args.load_in_8bit = args.select_bnb()
            model, template = prepare_model_template(args, device_map=args.quant_device_map, task='export')
            model.save_pretrained(args.quant_output_dir)
        else:
            raise ValueError(f'args.quant_method: {args.quant_method}')

        logger.info(get_model_info(model))
        show_layers(model)
        logger.info('Saving quantized weights...')
        model_cache_dir = model.model_dir
        save_checkpoint(
            None,
            template.tokenizer,
            model_cache_dir,
            args.ckpt_dir,
            args.quant_output_dir,
            sft_args_kwargs={
                'dtype': args.dtype,
                'quant_method': args.quant_method
            })
        logger.info(f'Successfully quantized the model and saved in {args.quant_output_dir}.')
        args.ckpt_dir = args.quant_output_dir
    elif args.to_megatron:
        if os.path.exists(args.megatron_output_dir):
            logger.info(f'The file in Megatron format already exists in the directory: {args.megatron_output_dir}. '
                        'Skipping the conversion process.')
        else:
            from swift.llm.megatron import MegatronArguments, convert_hf_to_megatron, patch_megatron
            model, tokenizer = get_model_tokenizer(
                args.model_type,
                torch.float32, {'device_map': 'auto'},
                model_id_or_path=args.model_id_or_path,
                revision=args.model_revision)
            res = MegatronArguments.load_megatron_config(tokenizer.model_dir)
            res['model_type'] = args.model_type
            res['target_tensor_model_parallel_size'] = args.tp
            res['target_pipeline_model_parallel_size'] = args.pp
            res['load'] = model.model_dir
            res['save'] = args.megatron_output_dir
            res['seed'] = args.seed
            res['use_cpu_initialization'] = True
            megatron_args = MegatronArguments(**res)
            extra_args = megatron_args.parse_to_megatron()
            patch_megatron(tokenizer)
            convert_hf_to_megatron(model, extra_args, args.torch_dtype)
            fpath = os.path.join(args.megatron_output_dir, 'export_args.json')
            with open(fpath, 'w', encoding='utf-8') as f:
                json.dump(check_json_format(args.__dict__), f, ensure_ascii=False, indent=2)
            logger.info('Successfully converted HF format to Megatron format and '
                        f'saved it in the {args.megatron_output_dir} directory.')
    elif args.to_hf:
        if os.path.exists(args.hf_output_dir):
            logger.info(f'The file in HF format already exists in the directory: {args.hf_output_dir}. '
                        'Skipping the conversion process.')
        else:
            from swift.llm.megatron import MegatronArguments, convert_megatron_to_hf, patch_megatron
            hf_model, tokenizer = get_model_tokenizer(
                args.model_type,
                torch.float32, {'device_map': 'auto'},
                model_id_or_path=args.model_id_or_path,
                revision=args.model_revision)
            res = MegatronArguments.load_megatron_config(tokenizer.model_dir)
            res['model_type'] = args.model_type
            res['target_tensor_model_parallel_size'] = args.tp
            res['target_pipeline_model_parallel_size'] = args.pp
            res['load'] = args.ckpt_dir
            res['save'] = args.hf_output_dir
            res['use_cpu_initialization'] = True
            megatron_args = MegatronArguments(**res)
            extra_args = megatron_args.parse_to_megatron()
            extra_args['hf_ckpt_path'] = hf_model.model_dir
            patch_megatron(tokenizer)
            convert_megatron_to_hf(hf_model, extra_args)
            if args.torch_dtype is not None:
                hf_model.to(args.torch_dtype)
            save_checkpoint(hf_model, tokenizer, hf_model.model_dir, args.ckpt_dir, args.hf_output_dir)
            logger.info('Successfully converted Megatron format to HF format and '
                        f'saved it in the {args.hf_output_dir} directory.')
    if args.push_to_hub:
        ckpt_dir = args.ckpt_dir
        if ckpt_dir is None:
            ckpt_dir = args.model_id_or_path
        assert ckpt_dir is not None, 'You need to specify `ckpt_dir`.'
        push_to_ms_hub(ckpt_dir, args.hub_model_id, args.hub_token, args.hub_private_repo, args.commit_message)


export_main = get_main(ExportArguments, llm_export)<|MERGE_RESOLUTION|>--- conflicted
+++ resolved
@@ -141,11 +141,7 @@
     if module_lists:
         module_list = max(module_lists, key=lambda x: len(x[1]))
         _patch_model_forward(module_list[1])
-<<<<<<< HEAD
-        return f'{prefix}.{module_list[0]}' if prefix else module_list[0]
-=======
         return f'{prefix}.{module_list[0]}'.strip('.')
->>>>>>> 39494b77
 
 
 def gptq_model_quantize(model, tokenizer, batch_size):
